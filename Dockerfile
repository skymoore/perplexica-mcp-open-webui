--- conflicted
+++ resolved
@@ -10,15 +10,7 @@
     musl-dev
 
 # Copy requirements first for better caching
-<<<<<<< HEAD
-COPY pyproject.toml ./
-COPY README.md ./
-
-# Install Python dependencies using uv
-RUN pip install --no-cache-dir -e .
-=======
 COPY pyproject.toml README.md LICENSE CHANGELOG.md ./
->>>>>>> fd273750
 
 # Copy application code
 COPY src/ ./src
